# ril-py
**R**ust **I**maging **L**ibrary for Python: Python bindings for [ril](https://github.com/jay3332/ril), a performant and high-level image processing library written in Rust.

## What's this?
This is a python binding around [ril](https://github.com/jay3332/ril) designed to provide an easy-to-use, high-level interface
around image processing in Rust. Image and animation processing has never been
this easy and fast before.

## Support
⚠ This package is a work in progress and it heavily depends on the progress of [ril](https://github.com/jay3332/ril)

By the first stable release, we plan to support the following image encodings:

| Encoding Format | Current Status     |
|-----------------|--------------------|
| PNG / APNG      |     Supported      |
| JPEG            |     Supported      |
| GIF             |     Supported      |
| WebP            | Not yet supported  |
| BMP             | Not yet supported  |
| TIFF            | Not yet supported  |

## Installation

<<<<<<< HEAD
=======
**This package is published on pypi under the name `pyril` due to a pypi limitation.

It will be published under `ril` in the future, if possible.

>>>>>>> 034fa150
### Prebuilt wheels

There will be prebuilt wheels for these platforms:

* Linux x86-64: Cpython 3.7, 3.8, 3.9, 3.10, PyPy 3.7, 3.8, 3.9
* MacOS x86-64: Cpython 3.7, 3.8, 3.9, 3.10, PyPy 3.7, 3.8, 3.9
* Windows x86-64: Cpython 3.7, 3.8, 3.9, 3.10, PyPy 3.7, 3.8, 3.9
* Linux i686: Cpython 3.7, 3.8, 3.9, 3.10, PyPy 3.7, 3.8, 3.9
* MacOS aarch64: Cpython 3.8, 3.9, 3.10

If you want another platform to have prebuilt wheels, please open an issue.

CPython 3.11 support will be available once its ABI has been stabilized. 

If your platform has prebuilt wheels, installing is as simple as

```
pip install ril
```

### Building from Source
In order to build from source, you will need to have the Rust compiler available in your PATH. See documentation on [https://rust-lang.org](https://rust-lang.org) to learn how to install Rust on your platform.

Then building is as simple as

```
pip install ril
```

or from Github

```
pip install git+https://github.com/Cryptex-github/ril-py
```

Pip will handle the building process.


## Examples

#### Open an image, invert it, and then save it:
```py
from ril import Image

image = Image.open("example.png")
image.invert()

image.save("example.png")
```

#### Create a new black image, open the sample image, and paste it on top of the black image:
```py
from ril import Image, Pixel

image = Image.new(600, 600, Pixel.from_rgb(0, 0, 0))
image.paste(100, 100, Image.open("sample.png"))

image.save("sample_on_black.png", "PNG") # You can also specify format if you like
```<|MERGE_RESOLUTION|>--- conflicted
+++ resolved
@@ -22,13 +22,6 @@
 
 ## Installation
 
-<<<<<<< HEAD
-=======
-**This package is published on pypi under the name `pyril` due to a pypi limitation.
-
-It will be published under `ril` in the future, if possible.
-
->>>>>>> 034fa150
 ### Prebuilt wheels
 
 There will be prebuilt wheels for these platforms:
